--- conflicted
+++ resolved
@@ -49,10 +49,7 @@
     """
     coinspot class implementing API calls for the coinspot API
     """
-<<<<<<< HEAD
-=======
-
->>>>>>> 5f119935
+
     def __init__(self):
         self.timestamp = strftime("%d/%m/%Y %H:%M:%S")
         self.loader()

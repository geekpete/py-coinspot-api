--- conflicted
+++ resolved
@@ -49,13 +49,7 @@
     """
     coinspot class implementing API calls for the coinspot API
     """
-<<<<<<< HEAD
-    def __init__(self, api_key, api_secret, endpoint='www.coinspot.com.au'):
-        self.timestamp = strftime("%d/%m/%Y %H:%M:%S")
-        self.api_key = api_key
-        self.api_secret = api_secret
-        self.endpoint = endpoint
-=======
+
     def __init__(self):
         self.timestamp = strftime("%d/%m/%Y %H:%M:%S")
         self.loader()
@@ -101,7 +95,6 @@
 
     def start_logging(self):
         logging.basicConfig(filename=os.path.realpath(os.path.dirname(sys.argv[0])) + "/" + self._logging, level=logging.DEBUG)
->>>>>>> e15c290b
 
     def _get_signed_request(self, data):
         return hmac.new(self._api_secret, data, hashlib.sha512).hexdigest()
